from pathlib import Path
from typing import Dict
from uuid import UUID

from arkparse.ftp.ark_ftp_client import ArkFtpClient, ArkMap
from arkparse.api.dino_api import DinoApi
from arkparse.saves.asa_save import AsaSave
from arkparse.object_model.dinos import Dino
<<<<<<< HEAD
from arkparse.helpers.dino.is_tamable import is_tamable
=======
from arkparse import Classes
>>>>>>> 3ef4132b

save_path = ArkFtpClient.from_config('../../ftp_config.json', ArkMap.RAGNAROK).download_save_file(Path.cwd())   # or download the save file from an FTP server
save = AsaSave(save_path)                                                                                       # load the save file
dino_api = DinoApi(save)                                                                                        # create a DinoApi object

wild_tamables: Dict[UUID, Dino] = dino_api.get_all_wild_tamables()
wild_dinos: Dict[UUID, Dino] = dino_api.get_all_wild()

wild_tamables_filtered = []
for dino in wild_dinos.values():
    if dino.blueprint in Classes.dinos.non_tameable.all_bps:
        continue

    wild_tamables_filtered.append(dino)

print(f"Total Wild Dinos: {len(wild_dinos)}")
print(f"Total Wild Tamables: {len(wild_tamables)}")
print(f"Total Wild Tamables (after filtering): {len(wild_tamables_filtered)}")<|MERGE_RESOLUTION|>--- conflicted
+++ resolved
@@ -6,11 +6,7 @@
 from arkparse.api.dino_api import DinoApi
 from arkparse.saves.asa_save import AsaSave
 from arkparse.object_model.dinos import Dino
-<<<<<<< HEAD
-from arkparse.helpers.dino.is_tamable import is_tamable
-=======
 from arkparse import Classes
->>>>>>> 3ef4132b
 
 save_path = ArkFtpClient.from_config('../../ftp_config.json', ArkMap.RAGNAROK).download_save_file(Path.cwd())   # or download the save file from an FTP server
 save = AsaSave(save_path)                                                                                       # load the save file
