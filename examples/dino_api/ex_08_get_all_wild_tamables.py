from pathlib import Path
from typing import Dict
from uuid import UUID

from arkparse.ftp.ark_ftp_client import ArkFtpClient, ArkMap
from arkparse.api.dino_api import DinoApi
from arkparse.saves.asa_save import AsaSave
from arkparse.object_model.dinos import Dino
from arkparse import Classes

#save_path = ArkFtpClient.from_config('../../ftp_config.json', ArkMap.RAGNAROK).download_save_file(Path.cwd())   # or download the save file from an FTP server
save_path = Path(f"temp/staging_a/Astraeos_WP/Astraeos_WP.ark")

save = AsaSave(save_path)                                                                                       # load the save file
dino_api = DinoApi(save)                                                                                        # create a DinoApi object

wild_tamables: Dict[UUID, Dino] = dino_api.get_all_wild_tamables()
wild_tamables_diff10: Dict[UUID, Dino] = dino_api.get_all_wild_tamables(360, 300)
wild_dinos: Dict[UUID, Dino] = dino_api.get_all_wild()

wild_tamables_filtered = 0
wild_tamables_diff10_filtered = 0
for dino in wild_dinos.values():
<<<<<<< HEAD
    if is_tamable(dino):
        wild_tamables_filtered+=1
=======
    if dino.blueprint in Classes.dinos.non_tameable.all_bps:
        continue
>>>>>>> 4ccf661d

    if is_tamable(dino, 360, 300):
        wild_tamables_diff10_filtered+=1

print(f"Total Wild Dinos: {len(wild_dinos)}")

# Results should be same
print(f"Total Wild Tamables (default difficult): >>{len(wild_tamables)}<< should be equal to >>{wild_tamables_filtered}<<")

# Results should be same
print(f"Total Wild Tamables (10x difficult): >>{len(wild_tamables_diff10)}<< should be equal to >>{wild_tamables_diff10_filtered}<<")<|MERGE_RESOLUTION|>--- conflicted
+++ resolved
@@ -8,34 +8,20 @@
 from arkparse.object_model.dinos import Dino
 from arkparse import Classes
 
-#save_path = ArkFtpClient.from_config('../../ftp_config.json', ArkMap.RAGNAROK).download_save_file(Path.cwd())   # or download the save file from an FTP server
-save_path = Path(f"temp/staging_a/Astraeos_WP/Astraeos_WP.ark")
-
+save_path = ArkFtpClient.from_config('../../ftp_config.json', ArkMap.RAGNAROK).download_save_file(Path.cwd())   # or download the save file from an FTP server
 save = AsaSave(save_path)                                                                                       # load the save file
 dino_api = DinoApi(save)                                                                                        # create a DinoApi object
 
 wild_tamables: Dict[UUID, Dino] = dino_api.get_all_wild_tamables()
-wild_tamables_diff10: Dict[UUID, Dino] = dino_api.get_all_wild_tamables(360, 300)
 wild_dinos: Dict[UUID, Dino] = dino_api.get_all_wild()
 
-wild_tamables_filtered = 0
-wild_tamables_diff10_filtered = 0
+wild_tamables_filtered = []
 for dino in wild_dinos.values():
-<<<<<<< HEAD
-    if is_tamable(dino):
-        wild_tamables_filtered+=1
-=======
     if dino.blueprint in Classes.dinos.non_tameable.all_bps:
         continue
->>>>>>> 4ccf661d
 
-    if is_tamable(dino, 360, 300):
-        wild_tamables_diff10_filtered+=1
+    wild_tamables_filtered.append(dino)
 
 print(f"Total Wild Dinos: {len(wild_dinos)}")
-
-# Results should be same
-print(f"Total Wild Tamables (default difficult): >>{len(wild_tamables)}<< should be equal to >>{wild_tamables_filtered}<<")
-
-# Results should be same
-print(f"Total Wild Tamables (10x difficult): >>{len(wild_tamables_diff10)}<< should be equal to >>{wild_tamables_diff10_filtered}<<")+print(f"Total Wild Tamables: {len(wild_tamables)}")
+print(f"Total Wild Tamables (after filtering): {len(wild_tamables_filtered)}")