[build-system]
requires = ["hatchling"]
build-backend = "hatchling.build"

[project]
name = "arkparse"
<<<<<<< HEAD
version = "0.2.6"
=======
version = "0.2.7"
>>>>>>> 50ebe4cb
dependencies = [
    "rcon>=2.4.9",
    "numpy>=2.3.2",
    "matplotlib>=3.10.3",
    "pandas>=2.3.1"
]
authors = [
  { name = "Vincent Henau", email = "vincent.henau.github@gmail.com" },
]
description = "A package to parse and modify ark save files"
readme = "README.md"
requires-python = ">=3.9"
classifiers = [
    "Programming Language :: Python :: 3",
    # Add additional classifiers as needed
]

[project.urls]
Homepage = "https://github.com/VincentHenauGithub/ark-save-parser"

[tool.hatch.build]
include = [
    "src/arkparse/**",
    "src/arkparse/assets/**"
]

[tool.pytest.ini_options]
minversion = "6.0"
testpaths = ["tests"]
addopts = "--strict-markers --tb=short --maxfail=2"

[tool.hatch.build.targets.wheel]
packages = ["src/arkparse"]<|MERGE_RESOLUTION|>--- conflicted
+++ resolved
@@ -4,11 +4,7 @@
 
 [project]
 name = "arkparse"
-<<<<<<< HEAD
-version = "0.2.6"
-=======
 version = "0.2.7"
->>>>>>> 50ebe4cb
 dependencies = [
     "rcon>=2.4.9",
     "numpy>=2.3.2",
