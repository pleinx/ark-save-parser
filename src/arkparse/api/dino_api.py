from typing import Dict, List
from uuid import UUID, uuid4
from pathlib import Path
import os

from arkparse.object_model.cryopods.cryopod import Cryopod
from arkparse.object_model.dinos import dino
from arkparse.object_model.dinos.dino import Dino, DinoStats
from arkparse.object_model.dinos.tamed_baby import TamedBaby
from arkparse.object_model.dinos.dino_ai_controller import DinoAiController
from arkparse.object_model.dinos.baby import Baby
from arkparse.object_model.dinos.tamed_dino import TamedDino
from arkparse.object_model.ark_game_object import ArkGameObject
from arkparse.object_model.misc.dino_owner import DinoOwner
from arkparse.ftp.ark_ftp_client import ArkFtpClient

from arkparse.parsing import ArkBinaryParser
from arkparse.saves.asa_save import AsaSave
from arkparse.parsing import GameObjectReaderConfiguration
from arkparse.parsing.struct.actor_transform import MapCoords, ActorTransform
from arkparse.enums import ArkMap, ArkStat
from arkparse.utils import TEMP_FILES_DIR, ImportFile
from arkparse.logging import ArkSaveLogger
from arkparse.classes.dinos import Dinos
from arkparse.object_model.misc.inventory import Inventory
from arkparse.object_model.misc.inventory_item import InventoryItem

class DinoApi:
    def __init__(self, save: AsaSave):
        self.save = save
        self.all_objects = None
        self.parsed_dinos: Dict[UUID, Dino] = {}
        self.parsed_cryopods: Dict[UUID, Cryopod] = {}
    def get_all_objects(self, config: GameObjectReaderConfiguration = None) -> Dict[UUID, ArkGameObject]:
        reuse = False

        if config is None:
            reuse = True
            if self.all_objects is not None:
                return self.all_objects

            config = GameObjectReaderConfiguration(
                blueprint_name_filter=lambda name: \
                    name is not None and \
                        (("Dinos/" in name and "_Character_" in name) or \
                        ("PrimalItem_WeaponEmptyCryopod_C" in name)))

        objects = self.save.get_game_objects(config)

        if reuse:
            self.all_objects = objects

        return objects

    def get_by_uuid(self, uuid: UUID) -> Dino:
        object = self.save.get_game_object_by_id(uuid)

        if object is None:
            return None

        dino = None
        if "Dinos/" in object.blueprint and "_Character_" in object.blueprint:
            is_tamed = object.get_property_value("TamedTimeStamp") is not None

            if uuid in self.parsed_dinos:
                dino = self.parsed_dinos[uuid]
            else:
                if is_tamed:
                    dino = TamedDino(uuid, self.save)
                else:
                    dino = Dino(uuid, self.save)
                self.parsed_dinos[uuid] = dino

        return dino

    def get_all(self, config = None, include_cryos: bool = True, include_wild: bool = True, include_tamed: bool = True, include_babies: bool = True) -> Dict[UUID, Dino]:
        ArkSaveLogger.api_log("Retrieving all dinos from save...")

        objects = self.get_all_objects(config)
        dinos = {}

        ArkSaveLogger.api_log(f"Found {len(objects)} dinos, parsing them... (and retrieving inventories)")
        for key, obj in objects.items():
            dino = None
            if "Dinos/" in obj.blueprint and "_Character_" in obj.blueprint:
                is_tamed = obj.get_property_value("TamedTimeStamp") is not None
                is_baby = obj.get_property_value("bIsBaby", False)

                if obj.uuid in self.parsed_dinos:
                    if is_tamed and include_tamed:
                        if is_baby and include_babies:
                            dino = self.parsed_dinos[obj.uuid]
                        else:
                            dino = self.parsed_dinos[obj.uuid]
                    elif not is_tamed and include_wild:
                        if is_baby and include_babies:
                            dino = self.parsed_dinos[obj.uuid]
                        else:
                            dino = self.parsed_dinos[obj.uuid]
                elif is_tamed and include_tamed:
                    if is_baby and include_babies:
                        dino = TamedBaby(obj.uuid, save=self.save)
                    else:
                        dino = TamedDino(obj.uuid, save=self.save)
                    self.parsed_dinos[obj.uuid] = dino
                elif include_wild and not is_tamed:
                    if is_baby and include_babies:
                        dino = Baby(obj.uuid, save=self.save)
                    else:
                        dino = Dino(obj.uuid, save=self.save)
                    self.parsed_dinos[obj.uuid] = dino

            elif "PrimalItem_WeaponEmptyCryopod_C" in obj.blueprint and include_cryos and include_tamed:
                if not obj.get_property_value("bIsEngram", default=False):
                    if obj.uuid in self.parsed_cryopods:
                        is_baby = self.parsed_cryopods[obj.uuid].dino is not None and isinstance(self.parsed_cryopods[obj.uuid].dino, TamedBaby)
                        if is_baby and include_babies:
                            dino = self.parsed_cryopods[obj.uuid].dino
                        else:
                            dino = self.parsed_cryopods[obj.uuid].dino
                    else:
                        try:
                            cryopod = Cryopod(obj.uuid, save=self.save)
                            self.parsed_cryopods[obj.uuid] = cryopod
                            if cryopod.dino is not None:
                                dino = cryopod.dino
                                dino.is_cryopodded = True
                        except Exception as e:
                            if "Unsupported embedded data version" in str(e):
                                ArkSaveLogger.warning_log(f"Skipping cryopod {obj.uuid} due to unsupported embedded data version (pre Unreal 5.5)")
                                continue
                            ArkSaveLogger.set_log_level(ArkSaveLogger.LogTypes.PARSER, True)
                            parser = ArkBinaryParser(self.save.get_game_obj_binary(obj.uuid), self.save.save_context)
                            cryopod = Cryopod(obj.uuid, parser)
                            ArkSaveLogger.set_log_level(ArkSaveLogger.LogTypes.PARSER, False)
                            ArkSaveLogger.error_log(f"Error parsing cryopod {obj.uuid}: {e}")

                            if ArkSaveLogger._allow_invalid_objects:
                                continue
                            raise e

            if dino is not None:
                dinos[key] = dino

        ArkSaveLogger.api_log(f"Parsed {len(dinos)} dinos")

        return dinos

    def get_at_location(self, map: ArkMap, coords: MapCoords, radius: float = 0.3, tamed: bool = True, untamed: bool = True) -> Dict[UUID, Dino]:
        dinos = self.get_all()

        filtered_dinos = {}

        for key, dino in dinos.items():
            if isinstance(dino, TamedDino) and dino.cryopod is not None:
                continue

            if dino.location.is_at_map_coordinate(map, coords, tolerance=radius):
                if (tamed and isinstance(dino, TamedDino)) or (untamed and not isinstance(dino, TamedDino)):
                    filtered_dinos[key] = dino

        return filtered_dinos

    def get_all_wild(self) -> Dict[UUID, Dino]:
        return self.get_all(include_cryos=False, include_tamed=False)

<<<<<<< HEAD
    def get_all_wild_tamables(self, max_tek_level=180, max_level=150) -> Dict[UUID, Dino]:
        return {key: dino for key, dino in self.get_all_wild().items() if is_tamable(dino, max_tek_level, max_level)}
=======
    def get_all_wild_tamables(self) -> Dict[UUID, Dino]:
        return {key: dino for key, dino in self.get_all_wild().items() if dino.get_short_name() + "_C" not in Dinos.non_tameable.all_bps}
    
>>>>>>> 3ef4132b
    def get_all_tamed(self, include_cryopodded = True) -> Dict[UUID, TamedDino]:
        return self.get_all(include_cryos=include_cryopodded, include_wild=False, include_tamed=True)

    def get_all_babies(self, include_tamed: bool = True, include_cryopodded: bool = True, include_wild: bool = False) -> Dict[UUID, TamedBaby]:
        dinos = self.get_all(include_cryos=include_cryopodded, include_wild=include_wild, include_tamed=include_tamed)

        babies = {key: dino for key, dino in dinos.items() if isinstance(dino, Baby)}

        return babies

    def get_all_in_cryopod(self) -> Dict[UUID, TamedDino]:
        return self.get_all(include_cryos=True, include_wild=False, include_tamed=False)

    def get_all_by_class(self, class_names: List[str]) -> Dict[UUID, Dino]:
        config = GameObjectReaderConfiguration(
            blueprint_name_filter=lambda name: name is not None and name in class_names
        )

        dinos = self.get_all(config)
        class_dinos = {k: v for k, v in dinos.items() if v.object.blueprint in class_names}

        return class_dinos

    def get_all_wild_by_class(self, class_name: List[str]) -> Dict[UUID, Dino]:
        dinos = self.get_all_by_class(class_name)
        wild_dinos = {k: v for k, v in dinos.items() if not isinstance(v, TamedDino)}

        return wild_dinos

    def get_all_tamed_by_class(self, class_name: List[str]) -> Dict[UUID, TamedDino]:
        dinos = self.get_all_by_class(class_name)
        tamed_dinos = {k: v for k, v in dinos.items() if isinstance(v, TamedDino)}

        return tamed_dinos

    def get_all_of_at_least_level(self, level: int) -> Dict[UUID, Dino]:
        dinos = self.get_all()
        level_dinos = {k: v for k, v in dinos.items() if v.stats.current_level >= level}

        return level_dinos

    def get_all_wild_of_at_least_level(self, level: int) -> Dict[UUID, Dino]:
        dinos = self.get_all_of_at_least_level(level)
        wild_dinos = {k: v for k, v in dinos.items() if not isinstance(v, TamedDino)}

        return wild_dinos

    def get_all_tamed_of_at_least_level(self, level: int) -> Dict[UUID, TamedDino]:
        dinos = self.get_all_of_at_least_level(level)
        tamed_dinos = {k: v for k, v in dinos.items() if isinstance(v, TamedDino)}

        return tamed_dinos

    def get_all_with_stat_of_at_least(self, value: int, stat: List[ArkStat] = None) -> Dict[UUID, Dino]:
        dinos = self.get_all()
        filtered_dinos = {}

        for key, dino in dinos.items():
            stats_above = dino.stats.get_of_at_least(value)
            if len(stats_above) and (stat is None or any(s in stats_above for s in stat)):
                filtered_dinos[key] = dinos[key]

        return filtered_dinos

    def get_all_filtered(self, level_lower_bound: int = None, level_upper_bound: int = None,
                         class_names: List[str] = None,
                         tamed: bool = None,
                         include_cryopodded: bool = True, only_cryopodded: bool = False,
                         stat_minimum: int = None, stats: List[ArkStat] = None) -> Dict[UUID, Dino]:
        dinos = None

        if class_names is not None:
            config = GameObjectReaderConfiguration(
                blueprint_name_filter=lambda name: name is not None and name in class_names
            )
            ArkSaveLogger.api_log(f"Getting all dinos with specified class names")
            dinos = self.get_all(config)

            # get cryopodded dinos
            if include_cryopodded:
                ArkSaveLogger.api_log(f"Also getting cryopodded dinos with specified class names")
                cryopod_dinos = self.get_all_in_cryopod()
                for key, dino in cryopod_dinos.items():
                    if dino.object.blueprint in class_names:
                        dinos[key] = dino
        else:
            ArkSaveLogger.api_log("No class names provided, getting all dinos.")
            dinos = self.get_all()

        filtered_dinos = dinos

        ArkSaveLogger.api_log(f"Filtering {len(filtered_dinos)} dinos with the following criteria:")
        if level_lower_bound is not None:
            filtered_dinos = {k: v for k, v in filtered_dinos.items() if v.stats.current_level >= level_lower_bound}
            ArkSaveLogger.api_log(f"LowerLvBound - Filtered to {len(filtered_dinos)} dinos")

        if level_upper_bound is not None:
            filtered_dinos = {k: v for k, v in filtered_dinos.items() if v.stats.current_level <= level_upper_bound}
            ArkSaveLogger.api_log(f"UpperLvBound - Filtered to {len(filtered_dinos)} dinos")

        if class_names is not None:
            filtered_dinos = {k: v for k, v in filtered_dinos.items() if v.object.blueprint in class_names}
            ArkSaveLogger.api_log(f"Class - Filtered to {len(filtered_dinos)} dinos")

        if tamed is not None:
            if tamed:
                filtered_dinos = {k: v for k, v in filtered_dinos.items() if isinstance(v, TamedDino)}
                ArkSaveLogger.api_log(f"Tamed - Filtered to {len(filtered_dinos)} dinos")
            else:
                filtered_dinos = {k: v for k, v in filtered_dinos.items() if not isinstance(v, TamedDino)}
                ArkSaveLogger.api_log(f"Untamed - Filtered to {len(filtered_dinos)} dinos")

        if not include_cryopodded:
            filtered_dinos = {k: v for k, v in filtered_dinos.items() if not(isinstance(v, TamedDino) and v.cryopod is not None)}
            ArkSaveLogger.api_log(f"IncludeCryopodded - Filtered to {len(filtered_dinos)} dinos")

        if only_cryopodded:
            filtered_dinos = {k: v for k, v in filtered_dinos.items() if isinstance(v, TamedDino) and v.cryopod is not None}
            ArkSaveLogger.api_log(f"OnlyCryopodded - Filtered to {len(filtered_dinos)} dinos")

        if stat_minimum is not None:
            new_filtered_dinos = {}
            for key, dino in filtered_dinos.items():
                stats_above = dino.stats.get_of_at_least(stat_minimum, mutated=True)
                if len(stats_above) and (stats is None or any(s in stats_above for s in stats)):
                    new_filtered_dinos[key] = dinos[key]
            filtered_dinos = new_filtered_dinos
            ArkSaveLogger.api_log(f"StatMin - Filtered to {len(filtered_dinos)} dinos")

        return filtered_dinos

    def count_by_level(self, List: Dict[UUID, Dino]) -> Dict[int, int]:
        levels = {}

        for key, dino in List.items():
            level = dino.stats.current_level
            if level in levels:
                levels[level] += 1
            else:
                levels[level] = 1

        return levels

    def count_by_class(self, List: Dict[UUID, Dino]) -> Dict[str, int]:
        classes = {}

        for key, dino in List.items():
            short_name = dino.get_short_name()
            if short_name in classes:
                classes[short_name] += 1
            else:
                classes[short_name] = 1

        return classes

    def count_by_tamed(self, List: Dict[UUID, Dino]) -> Dict[bool, int]:
        tamed = {}

        for key, dino in List.items():
            is_tamed = isinstance(dino, TamedDino)
            if is_tamed in tamed:
                tamed[is_tamed] += 1
            else:
                tamed[is_tamed] = 1

        return tamed

    def count_by_cryopodded(self, List: Dict[UUID, Dino]) -> Dict[str, int]:
        cryopodded = {
            "all": 0,
        }

        for key, dino in List.items():
            is_cryopodded = isinstance(dino, TamedDino) and dino.cryopod is not None
            if is_cryopodded:
                short_name = dino.get_short_name()
                cryopodded["all"] += 1
                if short_name in cryopodded:
                    cryopodded[short_name] += 1
                else:
                    cryopodded[short_name] = 1

        return cryopodded

    def modify_dinos(self, dinos: Dict[UUID, TamedDino], new_owner: DinoOwner = None, ftp_client: ArkFtpClient = None):
        for key, dino in dinos.items():
            if new_owner is not None:
                dino.owner.replace_with(new_owner, dino.binary)
                dino.update_binary()

        if ftp_client is not None:
            self.save.store_db(TEMP_FILES_DIR / "sapi_temp_save.ark")
            ftp_client.connect()
            ftp_client.upload_save_file(TEMP_FILES_DIR / "sapi_temp_save.ark")
            ftp_client.close()

    def create_heatmap(self, map: ArkMap, resolution: int = 100, dinos: Dict[UUID, TamedDino] = None, classes: List[str] = None, owner: DinoOwner = None, only_tamed: bool = False):
        import math
        import numpy as np

        tamed = None if not only_tamed else True
        if dinos is None:
            dinos = self.get_all_filtered(class_names=classes, tamed=tamed, include_cryopodded=False)

        heatmap = [[0 for _ in range(resolution)] for _ in range(resolution)]
        # print(f"Found {len(dinos)} dinos")

        for key, dino in dinos.items():
            if dino.location is None:
                continue

            coords: MapCoords = dino.location.as_map_coords(map)

            y = math.floor(coords.long)
            x = math.floor(coords.lat)

            if x < 0 or x >= resolution or y < 0 or y >= resolution:
                continue

            heatmap[x][y] += 1

        return np.array(heatmap)
<<<<<<< HEAD

=======
    
    
>>>>>>> 3ef4132b
    def get_best_dino_for_stat(self, classes: List[str] = None, stat: ArkStat = None, only_tamed: bool = False, only_untamed: bool = False, base_stat: bool = False, mutated_stat=False) -> (Dino, int, ArkStat):
        if only_tamed and only_untamed:
            raise ValueError("Cannot specify both only_tamed and only_untamed")

        if mutated_stat and base_stat:
            raise ValueError("Cannot specify both base_stat and base_mutated_stat")

        if classes is not None:
            dinos = self.get_all_filtered(class_names=classes, include_cryopodded=True)
        else:
            dinos = self.get_all()

        # print(f"Found {len(dinos)} dinos")

        best_dino = None
        best_value = None
        best_stat = None
        s = stat

        for key, dino in dinos.items():
            if only_tamed and not isinstance(dino, TamedDino):
                continue
            if only_untamed and isinstance(dino, TamedDino):
                continue

            if stat is not None:
                value = dino.stats.get(stat, base_stat, mutated_stat)
            else:
                s, value = dino.stats.get_highest_stat(base_stat, mutated_stat)

            if best_value is None or value > best_value:
                best_value = value
                best_dino = dinos[key]
                best_stat = s

        return best_dino, best_value, best_stat


    def get_container_of_inventory(self, inv_uuid: UUID, include_cryopodded: bool = True, tamed_dinos: dict[UUID, TamedDino] = None) -> TamedDino:
        if tamed_dinos is None:
            tamed_dinos = self.get_all_tamed(include_cryopodded=include_cryopodded)
        for _, obj in tamed_dinos.items():
            if not isinstance(obj, TamedDino):
                continue
            obj: TamedDino = obj
            if obj.inv_uuid == inv_uuid:
                return obj

<<<<<<< HEAD
        return None
=======
        return None
    
    def __get_all_files_from_dir_recursive(self, dir_path: Path) -> Dict[str, bytes]:
        out = []
        base_file = None
        for root, _, files in os.walk(dir_path):
            for file in files:
                file_path = Path(root) / Path(file)
                if file_path.name.endswith(".bin") or file_path.name.startswith("loc_"):
                    out.append(ImportFile(str(file_path)))
        return out
    
    def import_dino(self, path: Path, location: ActorTransform = None) -> Dino:
        uuid_translation_map = {}

        def replace_uuids(uuid_map: Dict[UUID, UUID], bytes_: bytes):
            for uuid in uuid_map:
                new_bytes = uuid_map[uuid].bytes            
                old_bytes = uuid.bytes
                bytes_ = bytes_.replace(old_bytes, new_bytes)
                # print(f"Replacing {uuid} with {uuid_map[uuid]}")
            return bytes_

        actor_transforms: Dict[UUID, ActorTransform] = {}
        files: List[ImportFile] = self.__get_all_files_from_dir_recursive(path)

        # assign new uuids to all
        for file in files:
            uuid_translation_map[file.uuid] = uuid4()

        # Assign new uuids to all actor transforms and add them to the database
        new_actor_transforms: bytes = bytes()
        for file in files:
            if file.type == "loc":
                new_uuid: UUID = uuid_translation_map[file.uuid]
                actor_transforms[new_uuid] = ActorTransform(from_json=Path(file.path))
                new_actor_transforms += new_uuid.bytes + actor_transforms[new_uuid].to_bytes()
                ArkSaveLogger.api_log(f"Added actor transform {new_uuid} to DB")
        self.save.add_actor_transforms(new_actor_transforms)
        # Update actor transforms in save context
        self.save.read_actor_locations()

        # get all inventory items and add them to DB
        for file in files:
            if file.type == "itm":
                new_uuid = uuid_translation_map[file.uuid]
                parser = ArkBinaryParser(file.bytes, self.save.save_context)
                parser.byte_buffer = replace_uuids(uuid_translation_map, parser.byte_buffer)
                parser.replace_name_ids(file.names, self.save)
                self.save.add_obj_to_db(new_uuid, parser.byte_buffer)
                item = InventoryItem(uuid=new_uuid, save=self.save)
                item.reidentify(new_uuid)
                ArkSaveLogger.api_log(f"Added inventory item {item.uuid} to DB")

        # Get inventory and add to DB
        for file in files:
            if file.type == "inv":
                new_uuid = uuid_translation_map[file.uuid]
                parser = ArkBinaryParser(file.bytes, self.save.save_context)
                parser.byte_buffer = replace_uuids(uuid_translation_map, parser.byte_buffer)
                parser.replace_name_ids(file.names, self.save)
                self.save.add_obj_to_db(new_uuid, parser.byte_buffer)
                inventory = Inventory(uuid=new_uuid, save=self.save)
                inventory.reidentify(new_uuid)
                ArkSaveLogger.api_log(f"Added inventory {inventory.uuid} to DB")

        # Get status and add to DB
        for file in files:
            if file.type == "status":
                new_uuid = uuid_translation_map[file.uuid]
                parser = ArkBinaryParser(file.bytes, self.save.save_context)
                parser.byte_buffer = replace_uuids(uuid_translation_map, parser.byte_buffer)
                parser.replace_name_ids(file.names, self.save)
                self.save.add_obj_to_db(new_uuid, parser.byte_buffer)
                stats = DinoStats(uuid=new_uuid, save=self.save)
                stats.reidentify(new_uuid)
                stats.binary.replace_boolean(stats.object.find_property("bServerFirstInitialized"), False)
                self.save.modify_game_obj(stats.object.uuid, stats.binary.byte_buffer)
                ArkSaveLogger.api_log(f"Added dino stats {stats.uuid} to DB")

        # Get AI controller and add to DB
        for file in files:
            if file.type == "ai":
                new_uuid = uuid_translation_map[file.uuid]
                parser = ArkBinaryParser(file.bytes, self.save.save_context)
                parser.byte_buffer = replace_uuids(uuid_translation_map, parser.byte_buffer)
                parser.replace_name_ids(file.names, self.save)
                self.save.add_obj_to_db(new_uuid, parser.byte_buffer)
                ai_controller = DinoAiController(uuid=new_uuid, save=self.save)
                ai_controller.reidentify(new_uuid)
                ArkSaveLogger.api_log(f"Added AI controller {ai_controller.uuid} to DB")

        # Get dino and add to DB
        for file in files:
            if file.type == "obj":
                new_uuid = uuid_translation_map[file.uuid]
                parser = ArkBinaryParser(file.bytes, self.save.save_context)
                parser.byte_buffer = replace_uuids(uuid_translation_map, parser.byte_buffer)
                parser.replace_name_ids(file.names, self.save)
                self.save.add_obj_to_db(new_uuid, parser.byte_buffer)
                dino = Dino(uuid=new_uuid, save=self.save)
                dino.reidentify(new_uuid)
                ArkSaveLogger.api_log(f"Added dino {dino.uuid} to DB")

                if location is not None:
                    dino.set_location(location)

                dino.binary.replace_boolean(dino.object.find_property("bServerInitializedDino"), False)
                # dino.binary.replace_boolean(dino.object.find_property("bSavedWhenStasised"), False)
                # dino.binary.replace_u32(dino.object.find_property("TamingTeamID"), 1466169314)
                # dino.binary.replace_u32(dino.object.find_property("TargetingTeam"), 1466169314)
                # dino.binary.replace_u32(dino.object.find_property("OwningPlayerID"), 290175622)
                dino.update_binary()

                ArkSaveLogger.api_log(f"Replacing name \"{dino.stats.object.names[1]}\" with \"{dino.object.names[0]}\"")
                dino.stats.replace_name_at_index_with(1, dino.object.names[0])
                dino.stats.update_binary()

                return dino

        raise ValueError("No dino object found in the provided files. Please ensure the directory contains valid dino files.")
>>>>>>> 3ef4132b
<|MERGE_RESOLUTION|>--- conflicted
+++ resolved
@@ -46,18 +46,18 @@
                         ("PrimalItem_WeaponEmptyCryopod_C" in name)))
 
         objects = self.save.get_game_objects(config)
-
+        
         if reuse:
             self.all_objects = objects
 
         return objects
-
+    
     def get_by_uuid(self, uuid: UUID) -> Dino:
         object = self.save.get_game_object_by_id(uuid)
 
         if object is None:
             return None
-
+        
         dino = None
         if "Dinos/" in object.blueprint and "_Character_" in object.blueprint:
             is_tamed = object.get_property_value("TamedTimeStamp") is not None
@@ -138,14 +138,14 @@
                             if ArkSaveLogger._allow_invalid_objects:
                                 continue
                             raise e
-
+            
             if dino is not None:
                 dinos[key] = dino
 
         ArkSaveLogger.api_log(f"Parsed {len(dinos)} dinos")
 
         return dinos
-
+    
     def get_at_location(self, map: ArkMap, coords: MapCoords, radius: float = 0.3, tamed: bool = True, untamed: bool = True) -> Dict[UUID, Dino]:
         dinos = self.get_all()
 
@@ -160,18 +160,13 @@
                     filtered_dinos[key] = dino
 
         return filtered_dinos
-
+    
     def get_all_wild(self) -> Dict[UUID, Dino]:
         return self.get_all(include_cryos=False, include_tamed=False)
 
-<<<<<<< HEAD
-    def get_all_wild_tamables(self, max_tek_level=180, max_level=150) -> Dict[UUID, Dino]:
-        return {key: dino for key, dino in self.get_all_wild().items() if is_tamable(dino, max_tek_level, max_level)}
-=======
     def get_all_wild_tamables(self) -> Dict[UUID, Dino]:
         return {key: dino for key, dino in self.get_all_wild().items() if dino.get_short_name() + "_C" not in Dinos.non_tameable.all_bps}
     
->>>>>>> 3ef4132b
     def get_all_tamed(self, include_cryopodded = True) -> Dict[UUID, TamedDino]:
         return self.get_all(include_cryos=include_cryopodded, include_wild=False, include_tamed=True)
 
@@ -181,10 +176,10 @@
         babies = {key: dino for key, dino in dinos.items() if isinstance(dino, Baby)}
 
         return babies
-
+    
     def get_all_in_cryopod(self) -> Dict[UUID, TamedDino]:
         return self.get_all(include_cryos=True, include_wild=False, include_tamed=False)
-
+    
     def get_all_by_class(self, class_names: List[str]) -> Dict[UUID, Dino]:
         config = GameObjectReaderConfiguration(
             blueprint_name_filter=lambda name: name is not None and name in class_names
@@ -194,52 +189,52 @@
         class_dinos = {k: v for k, v in dinos.items() if v.object.blueprint in class_names}
 
         return class_dinos
-
+    
     def get_all_wild_by_class(self, class_name: List[str]) -> Dict[UUID, Dino]:
         dinos = self.get_all_by_class(class_name)
         wild_dinos = {k: v for k, v in dinos.items() if not isinstance(v, TamedDino)}
 
         return wild_dinos
-
+    
     def get_all_tamed_by_class(self, class_name: List[str]) -> Dict[UUID, TamedDino]:
         dinos = self.get_all_by_class(class_name)
         tamed_dinos = {k: v for k, v in dinos.items() if isinstance(v, TamedDino)}
 
         return tamed_dinos
-
+    
     def get_all_of_at_least_level(self, level: int) -> Dict[UUID, Dino]:
         dinos = self.get_all()
         level_dinos = {k: v for k, v in dinos.items() if v.stats.current_level >= level}
 
         return level_dinos
-
+    
     def get_all_wild_of_at_least_level(self, level: int) -> Dict[UUID, Dino]:
         dinos = self.get_all_of_at_least_level(level)
         wild_dinos = {k: v for k, v in dinos.items() if not isinstance(v, TamedDino)}
 
         return wild_dinos
-
+    
     def get_all_tamed_of_at_least_level(self, level: int) -> Dict[UUID, TamedDino]:
         dinos = self.get_all_of_at_least_level(level)
         tamed_dinos = {k: v for k, v in dinos.items() if isinstance(v, TamedDino)}
 
         return tamed_dinos
-
+    
     def get_all_with_stat_of_at_least(self, value: int, stat: List[ArkStat] = None) -> Dict[UUID, Dino]:
         dinos = self.get_all()
         filtered_dinos = {}
-
+        
         for key, dino in dinos.items():
             stats_above = dino.stats.get_of_at_least(value)
             if len(stats_above) and (stat is None or any(s in stats_above for s in stat)):
                 filtered_dinos[key] = dinos[key]
 
         return filtered_dinos
-
-    def get_all_filtered(self, level_lower_bound: int = None, level_upper_bound: int = None,
-                         class_names: List[str] = None,
-                         tamed: bool = None,
-                         include_cryopodded: bool = True, only_cryopodded: bool = False,
+    
+    def get_all_filtered(self, level_lower_bound: int = None, level_upper_bound: int = None, 
+                         class_names: List[str] = None, 
+                         tamed: bool = None, 
+                         include_cryopodded: bool = True, only_cryopodded: bool = False, 
                          stat_minimum: int = None, stats: List[ArkStat] = None) -> Dict[UUID, Dino]:
         dinos = None
 
@@ -267,7 +262,7 @@
         if level_lower_bound is not None:
             filtered_dinos = {k: v for k, v in filtered_dinos.items() if v.stats.current_level >= level_lower_bound}
             ArkSaveLogger.api_log(f"LowerLvBound - Filtered to {len(filtered_dinos)} dinos")
-
+        
         if level_upper_bound is not None:
             filtered_dinos = {k: v for k, v in filtered_dinos.items() if v.stats.current_level <= level_upper_bound}
             ArkSaveLogger.api_log(f"UpperLvBound - Filtered to {len(filtered_dinos)} dinos")
@@ -302,7 +297,7 @@
             ArkSaveLogger.api_log(f"StatMin - Filtered to {len(filtered_dinos)} dinos")
 
         return filtered_dinos
-
+    
     def count_by_level(self, List: Dict[UUID, Dino]) -> Dict[int, int]:
         levels = {}
 
@@ -314,7 +309,7 @@
                 levels[level] = 1
 
         return levels
-
+    
     def count_by_class(self, List: Dict[UUID, Dino]) -> Dict[str, int]:
         classes = {}
 
@@ -326,7 +321,7 @@
                 classes[short_name] = 1
 
         return classes
-
+    
     def count_by_tamed(self, List: Dict[UUID, Dino]) -> Dict[bool, int]:
         tamed = {}
 
@@ -338,7 +333,7 @@
                 tamed[is_tamed] = 1
 
         return tamed
-
+    
     def count_by_cryopodded(self, List: Dict[UUID, Dino]) -> Dict[str, int]:
         cryopodded = {
             "all": 0,
@@ -355,7 +350,7 @@
                     cryopodded[short_name] = 1
 
         return cryopodded
-
+    
     def modify_dinos(self, dinos: Dict[UUID, TamedDino], new_owner: DinoOwner = None, ftp_client: ArkFtpClient = None):
         for key, dino in dinos.items():
             if new_owner is not None:
@@ -394,19 +389,15 @@
             heatmap[x][y] += 1
 
         return np.array(heatmap)
-<<<<<<< HEAD
-
-=======
-    
-    
->>>>>>> 3ef4132b
+    
+    
     def get_best_dino_for_stat(self, classes: List[str] = None, stat: ArkStat = None, only_tamed: bool = False, only_untamed: bool = False, base_stat: bool = False, mutated_stat=False) -> (Dino, int, ArkStat):
         if only_tamed and only_untamed:
             raise ValueError("Cannot specify both only_tamed and only_untamed")
-
+        
         if mutated_stat and base_stat:
             raise ValueError("Cannot specify both base_stat and base_mutated_stat")
-
+        
         if classes is not None:
             dinos = self.get_all_filtered(class_names=classes, include_cryopodded=True)
         else:
@@ -436,8 +427,8 @@
                 best_stat = s
 
         return best_dino, best_value, best_stat
-
-
+    
+        
     def get_container_of_inventory(self, inv_uuid: UUID, include_cryopodded: bool = True, tamed_dinos: dict[UUID, TamedDino] = None) -> TamedDino:
         if tamed_dinos is None:
             tamed_dinos = self.get_all_tamed(include_cryopodded=include_cryopodded)
@@ -448,9 +439,6 @@
             if obj.inv_uuid == inv_uuid:
                 return obj
 
-<<<<<<< HEAD
-        return None
-=======
         return None
     
     def __get_all_files_from_dir_recursive(self, dir_path: Path) -> Dict[str, bytes]:
@@ -571,5 +559,4 @@
 
                 return dino
 
-        raise ValueError("No dino object found in the provided files. Please ensure the directory contains valid dino files.")
->>>>>>> 3ef4132b
+        raise ValueError("No dino object found in the provided files. Please ensure the directory contains valid dino files.")