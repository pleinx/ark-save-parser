from typing import Dict, List, Optional
from uuid import UUID, uuid4
from pathlib import Path
import os

from arkparse.object_model.cryopods.cryopod import Cryopod
from arkparse.object_model.dinos.dino import Dino, DinoStats
from arkparse.object_model.dinos.tamed_baby import TamedBaby
from arkparse.object_model.dinos.dino_ai_controller import DinoAiController
from arkparse.object_model.dinos.baby import Baby
from arkparse.object_model.dinos.tamed_dino import TamedDino
from arkparse.object_model.ark_game_object import ArkGameObject
from arkparse.object_model.misc.dino_owner import DinoOwner

from arkparse.parsing import ArkBinaryParser
from arkparse.saves.asa_save import AsaSave
from arkparse.parsing import GameObjectReaderConfiguration
from arkparse.parsing.struct.actor_transform import MapCoords, ActorTransform
from arkparse.enums import ArkMap, ArkStat
from arkparse.utils import TEMP_FILES_DIR, ImportFile
from arkparse.logging import ArkSaveLogger
from arkparse.classes.dinos import Dinos
from arkparse.object_model.misc.inventory import Inventory
from arkparse.object_model.misc.inventory_item import InventoryItem

class DinoApi:
    _DEFAULT_CONFIG = GameObjectReaderConfiguration(
        blueprint_name_filter=lambda name: \
            name is not None and \
                (("Dinos/" in name and "_Character_" in name) or \
                ("PrimalItem_WeaponEmptyCryopod_C" in name)))

    def __init__(self, save: AsaSave):
        self.save = save
        self.all_objects = None
        self.parsed_dinos: Dict[UUID, Dino] = {}
        self.parsed_cryopods: Dict[UUID, Cryopod] = {}
    def get_all_objects(self, config: GameObjectReaderConfiguration = None) -> Dict[UUID, ArkGameObject]:
        reuse = False

        if config is None:
            reuse = True
            if self.all_objects is not None:
                return self.all_objects

<<<<<<< HEAD
            config = self._DEFAULT_CONFIG
=======
            config = GameObjectReaderConfiguration(
                blueprint_name_filter=lambda name: \
                    name is not None and \
                        (("Dinos/" in name and "_Character_" in name) or
                        ("PrimalItem_WeaponEmptyCryopod_C" in name)))
>>>>>>> 50ebe4cb

        objects = self.save.get_game_objects(config)
        
        if reuse:
            self.all_objects = objects

        return objects
    
    def get_by_uuid(self, uuid: UUID) -> Optional[Dino]:
        object = self.save.get_game_object_by_id(uuid)

        if object is None:
            return None
        
        dino = None
        if "Dinos/" in object.blueprint and "_Character_" in object.blueprint:
            is_tamed = object.get_property_value("TamedTimeStamp") is not None

            if uuid in self.parsed_dinos:
                dino = self.parsed_dinos[uuid]
            else:
                if is_tamed:
                    dino = TamedDino(uuid, self.save)
                else:
                    dino = Dino(uuid, self.save)
                self.parsed_dinos[uuid] = dino

        return dino

    def get_all(self, config = None, include_cryos: bool = True, include_wild: bool = True, include_tamed: bool = True, include_babies: bool = True) -> Dict[UUID, Dino]:
        ArkSaveLogger.api_log("Retrieving all dinos from save...")

        objects = self.get_all_objects(config)
        dinos = {}

        ArkSaveLogger.api_log(f"Found {len(objects)} dinos, parsing them... (and retrieving inventories)")
        for key, obj in objects.items():

            try:
                dino = None
                if "Dinos/" in obj.blueprint and "_Character_" in obj.blueprint:
                    is_tamed = obj.get_property_value("TamedTimeStamp") is not None
                    is_baby = obj.get_property_value("bIsBaby", False)

                    if obj.uuid in self.parsed_dinos:
                        if is_tamed and include_tamed:
                            if is_baby and include_babies:
                                dino = self.parsed_dinos[obj.uuid]
                            else:
                                dino = self.parsed_dinos[obj.uuid]
                        elif not is_tamed and include_wild:
                            if is_baby and include_babies:
                                dino = self.parsed_dinos[obj.uuid]
                            else:
                                dino = self.parsed_dinos[obj.uuid]
                    elif is_tamed and include_tamed:
                        if is_baby and include_babies:
                            dino = TamedBaby(obj.uuid, save=self.save)
                        else:
                            dino = TamedDino(obj.uuid, save=self.save)
                        self.parsed_dinos[obj.uuid] = dino
                    elif include_wild and not is_tamed:
                        if is_baby and include_babies:
                            dino = Baby(obj.uuid, save=self.save)
                        else:
                            dino = Dino(obj.uuid, save=self.save)
                        self.parsed_dinos[obj.uuid] = dino

                elif "PrimalItem_WeaponEmptyCryopod_C" in obj.blueprint and include_cryos and include_tamed:
                    if not obj.get_property_value("bIsEngram", default=False):
                        if obj.uuid in self.parsed_cryopods:
                            is_baby = self.parsed_cryopods[obj.uuid].dino is not None and isinstance(self.parsed_cryopods[obj.uuid].dino, TamedBaby)
                            if is_baby and include_babies:
                                dino = self.parsed_cryopods[obj.uuid].dino
                            else:
                                dino = self.parsed_cryopods[obj.uuid].dino
                        else:
                            try:
                                cryopod = Cryopod(obj.uuid, save=self.save)
                                self.parsed_cryopods[obj.uuid] = cryopod
                                if cryopod.dino is not None:
                                    dino = cryopod.dino
                                    dino.is_cryopodded = True
                            except Exception as e:
                                if "Unsupported embedded data version" in str(e):
                                    ArkSaveLogger.warning_log(f"Skipping cryopod {obj.uuid} due to unsupported embedded data version (pre Unreal 5.5)")
                                    continue
                                ArkSaveLogger.set_log_level(ArkSaveLogger.LogTypes.PARSER, True)
                                cryopod = Cryopod(obj.uuid, save=self.save)
                                ArkSaveLogger.set_log_level(ArkSaveLogger.LogTypes.PARSER, False)
                                ArkSaveLogger.error_log(f"Error parsing cryopod {obj.uuid}: {e}")
                                raise e
                            finally:
                                ArkSaveLogger.set_log_level(ArkSaveLogger.LogTypes.PARSER, False)

                if dino is not None:
                    dinos[key] = dino
            except Exception as e:
                if ArkSaveLogger._allow_invalid_objects:
                    ArkSaveLogger.error_log(f"Failed to parse dino {obj.uuid}: {e}")
                else:
                    raise e

        ArkSaveLogger.api_log(f"Parsed {len(dinos)} dinos")

        return dinos
    
    def get_at_location(self, map: ArkMap, coords: MapCoords, radius: float = 0.3, tamed: bool = True, untamed: bool = True) -> Dict[UUID, Dino]:
        dinos = self.get_all()

        filtered_dinos = {}

        for key, dino in dinos.items():
            if isinstance(dino, TamedDino) and dino.cryopod is not None:
                continue

            if dino.location.is_at_map_coordinate(map, coords, tolerance=radius):
                if (tamed and isinstance(dino, TamedDino)) or (untamed and not isinstance(dino, TamedDino)):
                    filtered_dinos[key] = dino

        return filtered_dinos
    
    def get_all_wild(self) -> Dict[UUID, Dino]:
        return self.get_all(include_cryos=False, include_tamed=False)

    def get_all_wild_tamables(self) -> Dict[UUID, Dino]:
        return {key: dino for key, dino in self.get_all_wild().items() if dino.get_short_name() + "_C" not in Dinos.non_tameable.all_bps}
    
    def get_all_tamed(self, include_cryopodded = True, only_cryopodded = False) -> Dict[UUID, TamedDino]:
        config = self._DEFAULT_CONFIG
        if not only_cryopodded:
            config.property_names.append("TamedTimeStamp")
        if include_cryopodded:
            config.property_names.append("AssociatedDinoID1")

        return self.get_all(config, include_cryos=include_cryopodded, include_wild=False, include_tamed=True)

    def get_all_babies(self, include_tamed: bool = True, include_cryopodded: bool = True, include_wild: bool = False) -> Dict[UUID, TamedBaby]:
        dinos = self.get_all(include_cryos=include_cryopodded, include_wild=include_wild, include_tamed=include_tamed)

        babies = {key: dino for key, dino in dinos.items() if isinstance(dino, Baby)}

        return babies
    
    def get_all_in_cryopod(self) -> Dict[UUID, TamedDino]:
        tamed = self.get_all_tamed(include_cryopodded=True)
        cryod = {key: dino for key, dino in tamed.items() if dino.cryopod is not None}

        return cryod

    def get_all_by_class(self, class_names: List[str], include_cryopodded: bool = True) -> Dict[UUID, Dino]:
        config = GameObjectReaderConfiguration(
            blueprint_name_filter=lambda name: name is not None and name in class_names
        )

        dinos = self.get_all(config, include_cryos=include_cryopodded)
        class_dinos = {k: v for k, v in dinos.items() if v.object.blueprint in class_names}

        return class_dinos
    
    def get_all_wild_by_class(self, class_name: List[str]) -> Dict[UUID, Dino]:
        dinos = self.get_all_by_class(class_name)
        wild_dinos = {k: v for k, v in dinos.items() if not isinstance(v, TamedDino)}

        return wild_dinos

    def get_all_tamed_by_class(self, class_name: List[str], include_cryopodded: bool = True) -> Dict[UUID, TamedDino]:
        dinos = self.get_all_by_class(class_name, include_cryopodded=include_cryopodded)
        tamed_dinos = {k: v for k, v in dinos.items() if isinstance(v, TamedDino)}

        return tamed_dinos
    
    def get_all_of_at_least_level(self, level: int) -> Dict[UUID, Dino]:
        dinos = self.get_all()
        level_dinos = {k: v for k, v in dinos.items() if v.stats.current_level >= level}

        return level_dinos
    
    def get_all_wild_of_at_least_level(self, level: int) -> Dict[UUID, Dino]:
        dinos = self.get_all_of_at_least_level(level)
        wild_dinos = {k: v for k, v in dinos.items() if not isinstance(v, TamedDino)}

        return wild_dinos
    
    def get_all_tamed_of_at_least_level(self, level: int) -> Dict[UUID, TamedDino]:
        dinos = self.get_all_of_at_least_level(level)
        tamed_dinos = {k: v for k, v in dinos.items() if isinstance(v, TamedDino)}

        return tamed_dinos
    
    def get_all_with_stat_of_at_least(self, value: int, stat: List[ArkStat] = None) -> Dict[UUID, Dino]:
        dinos = self.get_all()
        filtered_dinos = {}
        
        for key, dino in dinos.items():
            stats_above = dino.stats.get_of_at_least(value)
            if len(stats_above) and (stat is None or any(s in stats_above for s in stat)):
                filtered_dinos[key] = dinos[key]

        return filtered_dinos
    
    def get_all_filtered(self, level_lower_bound: int = None, level_upper_bound: int = None, 
                         class_names: List[str] = None, 
                         tamed: bool = None, 
                         include_cryopodded: bool = True, only_cryopodded: bool = False, 
                         stat_minimum: int = None, stats: List[ArkStat] = None) -> Dict[UUID, Dino]:
        dinos = None

        if class_names is not None:
            config = GameObjectReaderConfiguration(
                blueprint_name_filter=lambda name: name is not None and name in class_names
            )
            ArkSaveLogger.api_log(f"Getting all dinos with specified class names")
            dinos = self.get_all(config)

            # get cryopodded dinos
            if include_cryopodded:
                ArkSaveLogger.api_log(f"Also getting cryopodded dinos with specified class names")
                cryopod_dinos = self.get_all_in_cryopod()
                for key, dino in cryopod_dinos.items():
                    if dino.object.blueprint in class_names:
                        dinos[key] = dino
        else:
            ArkSaveLogger.api_log("No class names provided, getting all dinos.")
            dinos = self.get_all()

        filtered_dinos = dinos

        ArkSaveLogger.api_log(f"Filtering {len(filtered_dinos)} dinos with the following criteria:")
        if level_lower_bound is not None:
            filtered_dinos = {k: v for k, v in filtered_dinos.items() if v.stats.current_level >= level_lower_bound}
            ArkSaveLogger.api_log(f"LowerLvBound - Filtered to {len(filtered_dinos)} dinos")
        
        if level_upper_bound is not None:
            filtered_dinos = {k: v for k, v in filtered_dinos.items() if v.stats.current_level <= level_upper_bound}
            ArkSaveLogger.api_log(f"UpperLvBound - Filtered to {len(filtered_dinos)} dinos")

        if class_names is not None:
            filtered_dinos = {k: v for k, v in filtered_dinos.items() if v.object.blueprint in class_names}
            ArkSaveLogger.api_log(f"Class - Filtered to {len(filtered_dinos)} dinos")

        if tamed is not None:
            if tamed:
                filtered_dinos = {k: v for k, v in filtered_dinos.items() if isinstance(v, TamedDino)}
                ArkSaveLogger.api_log(f"Tamed - Filtered to {len(filtered_dinos)} dinos")
            else:
                filtered_dinos = {k: v for k, v in filtered_dinos.items() if not isinstance(v, TamedDino)}
                ArkSaveLogger.api_log(f"Untamed - Filtered to {len(filtered_dinos)} dinos")

        if not include_cryopodded:
            filtered_dinos = {k: v for k, v in filtered_dinos.items() if not(isinstance(v, TamedDino) and v.cryopod is not None)}
            ArkSaveLogger.api_log(f"IncludeCryopodded - Filtered to {len(filtered_dinos)} dinos")

        if only_cryopodded:
            filtered_dinos = {k: v for k, v in filtered_dinos.items() if isinstance(v, TamedDino) and v.cryopod is not None}
            ArkSaveLogger.api_log(f"OnlyCryopodded - Filtered to {len(filtered_dinos)} dinos")

        if stat_minimum is not None:
            new_filtered_dinos = {}
            for key, dino in filtered_dinos.items():
                stats_above = dino.stats.get_of_at_least(stat_minimum, mutated=True)
                if len(stats_above) and (stats is None or any(s in stats_above for s in stats)):
                    new_filtered_dinos[key] = dinos[key]
            filtered_dinos = new_filtered_dinos
            ArkSaveLogger.api_log(f"StatMin - Filtered to {len(filtered_dinos)} dinos")

        return filtered_dinos
    
    def count_by_level(self, List: Dict[UUID, Dino]) -> Dict[int, int]:
        levels = {}

        for key, dino in List.items():
            level = dino.stats.current_level
            if level in levels:
                levels[level] += 1
            else:
                levels[level] = 1

        return levels
    
    def count_by_class(self, List: Dict[UUID, Dino]) -> Dict[str, int]:
        classes = {}

        for key, dino in List.items():
            short_name = dino.get_short_name()
            if short_name in classes:
                classes[short_name] += 1
            else:
                classes[short_name] = 1

        return classes
    
    def count_by_tamed(self, List: Dict[UUID, Dino]) -> Dict[bool, int]:
        tamed = {}

        for key, dino in List.items():
            is_tamed = isinstance(dino, TamedDino)
            if is_tamed in tamed:
                tamed[is_tamed] += 1
            else:
                tamed[is_tamed] = 1

        return tamed
    
    def count_by_cryopodded(self, List: Dict[UUID, Dino]) -> Dict[str, int]:
        cryopodded = {
            "all": 0,
        }

        for key, dino in List.items():
            is_cryopodded = isinstance(dino, TamedDino) and dino.cryopod is not None
            if is_cryopodded:
                short_name = dino.get_short_name()
                cryopodded["all"] += 1
                if short_name in cryopodded:
                    cryopodded[short_name] += 1
                else:
                    cryopodded[short_name] = 1

        return cryopodded
    
<<<<<<< HEAD
    def modify_dinos(self, dinos: Dict[UUID, TamedDino], new_owner: DinoOwner = None):
=======
    def modify_dinos(self, dinos: Dict[UUID, TamedDino], new_owner: DinoOwner = None): # , ftp_client: ArkFtpClient = None):
>>>>>>> 50ebe4cb
        for key, dino in dinos.items():
            if new_owner is not None:
                dino.owner.replace_with(new_owner, dino.binary)
                dino.update_binary()
<<<<<<< HEAD
=======
        '''
        if ftp_client is not None:
            self.save.store_db(TEMP_FILES_DIR / "sapi_temp_save.ark")
            ftp_client.connect()
            ftp_client.upload_save_file(TEMP_FILES_DIR / "sapi_temp_save.ark")
            ftp_client.close()
        '''
>>>>>>> 50ebe4cb

    def create_heatmap(self, map: ArkMap, resolution: int = 100, dinos: Dict[UUID, TamedDino] = None, classes: List[str] = None, owner: DinoOwner = None, only_tamed: bool = False):
        import math
        import numpy as np

        tamed = None if not only_tamed else True
        if dinos is None:
            dinos = self.get_all_filtered(class_names=classes, tamed=tamed, include_cryopodded=False)

        heatmap = [[0 for _ in range(resolution)] for _ in range(resolution)]
        # print(f"Found {len(dinos)} dinos")

        for key, dino in dinos.items():
            if dino.location is None:
                continue

            coords: MapCoords = dino.location.as_map_coords(map)

            y = math.floor(coords.long)
            x = math.floor(coords.lat)

            if x < 0 or x >= resolution or y < 0 or y >= resolution:
                continue

            heatmap[x][y] += 1

        return np.array(heatmap)
    
    
    def get_best_dino_for_stat(self, classes: List[str] = None, stat: ArkStat = None, only_tamed: bool = False, only_untamed: bool = False, base_stat: bool = False, mutated_stat=False, level_upper_bound=None) -> (Dino, int, ArkStat):
        if only_tamed and only_untamed:
            raise ValueError("Cannot specify both only_tamed and only_untamed")
        
        if mutated_stat and base_stat:
            raise ValueError("Cannot specify both base_stat and base_mutated_stat")
        
        if classes is not None or level_upper_bound is not None:
            dinos = self.get_all_filtered(class_names=classes, include_cryopodded=True, level_upper_bound=level_upper_bound)
        else:
            dinos = self.get_all()

        # print(f"Found {len(dinos)} dinos")

        best_dino = None
        best_value = None
        best_stat = None
        s = stat

        for key, dino in dinos.items():
            if only_tamed and not isinstance(dino, TamedDino):
                continue
            if only_untamed and isinstance(dino, TamedDino):
                continue

            if stat is not None:
                value = dino.stats.get(stat, base_stat, mutated_stat)
            else:
                s, value = dino.stats.get_highest_stat(base_stat, mutated_stat)

            if best_value is None or value > best_value:
                best_value = value
                best_dino = dinos[key]
                best_stat = s

        return best_dino, best_value, best_stat
    
        
    def get_container_of_inventory(self, inv_uuid: UUID, include_cryopodded: bool = True, tamed_dinos: dict[UUID, TamedDino] = None) -> TamedDino:
        if tamed_dinos is None:
            tamed_dinos = self.get_all_tamed(include_cryopodded=include_cryopodded)
        for _, obj in tamed_dinos.items():
            if not isinstance(obj, TamedDino):
                continue
            obj: TamedDino = obj
            if obj.inv_uuid == inv_uuid:
                return obj

        return None
    
    def __get_all_files_from_dir_recursive(self, dir_path: Path) -> list[ImportFile]:
        out = []
        base_file = None
        for root, _, files in os.walk(dir_path):
            for file in files:
                file_path = Path(root) / Path(file)
                if file_path.name.endswith(".bin") or file_path.name.startswith("loc_"):
                    out.append(ImportFile(str(file_path)))
        return out

    def import_dino(self, path: Path, location: ActorTransform = None) -> Dino | TamedDino:
        uuid_translation_map = {}

        def replace_uuids(uuid_map: Dict[UUID, UUID], bytes_: bytes):
            for uuid in uuid_map:
                new_bytes = uuid_map[uuid].bytes            
                old_bytes = uuid.bytes
                bytes_ = bytes_.replace(old_bytes, new_bytes)
                # print(f"Replacing {uuid} with {uuid_map[uuid]}")
            return bytes_

        actor_transforms: Dict[UUID, ActorTransform] = {}
        files: List[ImportFile] = self.__get_all_files_from_dir_recursive(path)

        # assign new uuids to all
        for file in files:
            uuid_translation_map[file.uuid] = uuid4()

        # Assign new uuids to all actor transforms and add them to the database
        new_actor_transforms: bytes = bytes()
        for file in files:
            if file.type == "loc":
                new_uuid: UUID = uuid_translation_map[file.uuid]
                actor_transforms[new_uuid] = ActorTransform(from_json=Path(file.path))
                new_actor_transforms += new_uuid.bytes + actor_transforms[new_uuid].to_bytes()
                ArkSaveLogger.api_log(f"Added actor transform {new_uuid} to DB")
        self.save.add_actor_transforms(new_actor_transforms)
        # Update actor transforms in save context
        self.save.read_actor_locations()

        # get all inventory items and add them to DB
        for file in files:
            if file.type == "itm":
                new_uuid = uuid_translation_map[file.uuid]
                parser = ArkBinaryParser(file.bytes, self.save.save_context)
                parser.byte_buffer = replace_uuids(uuid_translation_map, parser.byte_buffer)
                parser.replace_name_ids(file.names, self.save)
                self.save.add_obj_to_db(new_uuid, parser.byte_buffer)
                item = InventoryItem(uuid=new_uuid, save=self.save)
                item.reidentify(new_uuid)
                ArkSaveLogger.api_log(f"Added inventory item {item.uuid} to DB")

        # Get inventory and add to DB
        inventory = None
        for file in files:
            if file.type == "inv":
                new_uuid = uuid_translation_map[file.uuid]
                parser = ArkBinaryParser(file.bytes, self.save.save_context)
                parser.byte_buffer = replace_uuids(uuid_translation_map, parser.byte_buffer)
                parser.replace_name_ids(file.names, self.save)
                self.save.add_obj_to_db(new_uuid, parser.byte_buffer)
                inventory = Inventory(uuid=new_uuid, save=self.save)
                inventory.reidentify(new_uuid)
                ArkSaveLogger.api_log(f"Added inventory {inventory.uuid} to DB")

        # Get status and add to DB
        for file in files:
            if file.type == "status":
                new_uuid = uuid_translation_map[file.uuid]
                parser = ArkBinaryParser(file.bytes, self.save.save_context)
                parser.byte_buffer = replace_uuids(uuid_translation_map, parser.byte_buffer)
                parser.replace_name_ids(file.names, self.save)
                self.save.add_obj_to_db(new_uuid, parser.byte_buffer)
                stats = DinoStats(uuid=new_uuid, save=self.save)
                stats.reidentify(new_uuid)
                ArkSaveLogger.api_log(f"Added dino stats {stats.uuid} to DB")

        # Get AI controller and add to DB
        for file in files:
            if file.type == "ai":
                new_uuid = uuid_translation_map[file.uuid]
                parser = ArkBinaryParser(file.bytes, self.save.save_context)
                parser.byte_buffer = replace_uuids(uuid_translation_map, parser.byte_buffer)
                parser.replace_name_ids(file.names, self.save)
                self.save.add_obj_to_db(new_uuid, parser.byte_buffer)
                ai_controller = DinoAiController(uuid=new_uuid, save=self.save)
                ai_controller.reidentify(new_uuid)
                ArkSaveLogger.api_log(f"Added AI controller {ai_controller.uuid} to DB")

        # Get dino and add to DB
        for file in files:
            if file.type == "obj":
                new_uuid = uuid_translation_map[file.uuid]
                parser = ArkBinaryParser(file.bytes, self.save.save_context)
                parser.byte_buffer = replace_uuids(uuid_translation_map, parser.byte_buffer)
                parser.replace_name_ids(file.names, self.save)
                self.save.add_obj_to_db(new_uuid, parser.byte_buffer)
                dino = Dino(uuid=new_uuid, save=self.save)
                dino.reidentify(new_uuid)
                ArkSaveLogger.api_log(f"Added dino {dino.uuid} to DB")

                if location is not None:
                    dino.set_location(location)

                ArkSaveLogger.api_log(f"Replacing name \"{dino.stats.object.names[1]}\" with \"{dino.object.names[0]}\"")
                dino.stats.replace_name_at_index_with(1, dino.object.names[0])
                dino.stats.update_binary()
                
                if inventory is not None:
                    ArkSaveLogger.api_log(f"Replacing inventory name \"{inventory.object.names[1]}\" with \"{dino.object.names[0]}\"")
                    inventory.replace_name_at_index_with(1, dino.object.names[0])
                    inventory.update_binary()
                    dino: TamedDino = TamedDino(uuid=new_uuid, save=self.save)
                    return dino

                return dino

        raise ValueError("No dino object found in the provided files. Please ensure the directory contains valid dino files.")<|MERGE_RESOLUTION|>--- conflicted
+++ resolved
@@ -43,15 +43,7 @@
             if self.all_objects is not None:
                 return self.all_objects
 
-<<<<<<< HEAD
             config = self._DEFAULT_CONFIG
-=======
-            config = GameObjectReaderConfiguration(
-                blueprint_name_filter=lambda name: \
-                    name is not None and \
-                        (("Dinos/" in name and "_Character_" in name) or
-                        ("PrimalItem_WeaponEmptyCryopod_C" in name)))
->>>>>>> 50ebe4cb
 
         objects = self.save.get_game_objects(config)
         
@@ -373,25 +365,11 @@
 
         return cryopodded
     
-<<<<<<< HEAD
     def modify_dinos(self, dinos: Dict[UUID, TamedDino], new_owner: DinoOwner = None):
-=======
-    def modify_dinos(self, dinos: Dict[UUID, TamedDino], new_owner: DinoOwner = None): # , ftp_client: ArkFtpClient = None):
->>>>>>> 50ebe4cb
         for key, dino in dinos.items():
             if new_owner is not None:
                 dino.owner.replace_with(new_owner, dino.binary)
                 dino.update_binary()
-<<<<<<< HEAD
-=======
-        '''
-        if ftp_client is not None:
-            self.save.store_db(TEMP_FILES_DIR / "sapi_temp_save.ark")
-            ftp_client.connect()
-            ftp_client.upload_save_file(TEMP_FILES_DIR / "sapi_temp_save.ark")
-            ftp_client.close()
-        '''
->>>>>>> 50ebe4cb
 
     def create_heatmap(self, map: ArkMap, resolution: int = 100, dinos: Dict[UUID, TamedDino] = None, classes: List[str] = None, owner: DinoOwner = None, only_tamed: bool = False):
         import math
