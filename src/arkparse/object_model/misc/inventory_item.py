--- conflicted
+++ resolved
@@ -40,13 +40,8 @@
 
     def __str__(self):
         return f"InventoryItem(item={self.object.blueprint.split('/')[-1].split('.')[0]}, quantity={self.quantity})"
-<<<<<<< HEAD
 
-    def reidentify(self, new_uuid: UUID = None, new_class: str = None):
-=======
-    
     def reidentify(self, new_uuid: UUID = None, new_class: str = None, update=True):
->>>>>>> 13adb23b
         self.id_.replace(self.binary)
         super().reidentify(new_uuid, update=False)
         if new_class is not None:
@@ -77,16 +72,8 @@
             ArkSaveLogger.error_log(f"InventoryItem {self.object.uuid} has no owner inventory UUID")
             return None
         from .inventory import Inventory # placed here to avoid circular import
-<<<<<<< HEAD
-        bin = save.get_game_obj_binary(self.owner_inv_uuid)
-        parser = ArkBinaryParser(bin, save.save_context)
+        return Inventory(self.owner_inv_uuid, save=save)
 
-        return Inventory(self.owner_inv_uuid, parser, save=save)
-
-=======
-        return Inventory(self.owner_inv_uuid, save=save)
-    
->>>>>>> 13adb23b
     # def get_owner(self, save: AsaSave):
     #     from .inventory import Inventory # placed here to avoid circular import
     #     inv: Inventory = self.get_inventory(save)
